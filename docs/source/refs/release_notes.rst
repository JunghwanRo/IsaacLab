--- conflicted
+++ resolved
@@ -353,15 +353,9 @@
 
 Isaac Lab extensions have been renamed to:
 
-<<<<<<< HEAD
-* ``isaaclab`` --> ``isaaclab``
-* ``isaaclab_assets`` --> ``isaaclab_assets``
-* ``isaaclab_tasks`` --> ``isaaclab_tasks``
-=======
 * ``omni.isaac.lab`` --> :mod:`isaaclab`
 * ``omni.isaac.lab_assets`` --> :mod:`isaaclab_assets`
 * ``omni.isaac.lab_tasks`` --> :mod:`isaaclab_tasks`
->>>>>>> 3c3103f6
 
 In addition, we have split up the previous ``scripts/workflows`` directory into ``scripts/imitation_learning``
 and ``scripts/reinforcement_learning`` directories. The RSL RL, Stable-Baselines, RL_Games, SKRL, and Ray directories
@@ -387,11 +381,6 @@
 
 Additionally, we have also restructured the :mod:`isaaclab_assets` extension to be split into ``robots`` and ``sensors``
 subdirectories. This allows for clearer separation between the pre-defined configurations provided in the extension.
-<<<<<<< HEAD
-For any existing imports such as ``from isaaclab_assets.anymal import ANYMAL_C_CFG``, please replace it with
-``from isaaclab.robots.anymal import ANYMAL_C_CFG``.
-=======
->>>>>>> 3c3103f6
 
 As an example, the following import:
 
@@ -899,21 +888,12 @@
 As notified in previous releases, we removed the classes and attributes marked as deprecated. These are as follows:
 
 * The ``mdp.add_body_mass`` method in the events. Please use the ``mdp.randomize_rigid_body_mass`` instead.
-<<<<<<< HEAD
-* The classes ``managers.RandomizationManager`` and ``managers.RandomizationTermCfg``. Please use the ``managers.EventManager`` and ``managers.EventTermCfg`` classes instead.
-* The following properties in ``isaaclab.sensors.FrameTransformerData``:
-   * ``target_rot_source`` --> ``target_quat_w``
-   * ``target_rot_w`` --> ``target_quat_source``
-   * ``source_rot_w`` --> ``source_quat_w``
-* The attribute ``body_physx_view`` from the ``isaaclab.assets.Articulation`` and ``isaaclab.assets.RigidObject`` classes. These caused confusion when used with the articulation view since the body names did not follow the same ordering.
-=======
 * The classes ``managers.RandomizationManager`` and ``managers.RandomizationTermCfg``. Please use the
   ``managers.EventManager`` and ``managers.EventTermCfg`` classes instead.
 * The following properties in ``omni.isaac.lab.sensors.FrameTransformerData``:
   * ``target_rot_source`` --> ``target_quat_w``
   * ``target_rot_w`` --> ``target_quat_source``
   * ``source_rot_w`` --> ``source_quat_w``
->>>>>>> 3c3103f6
 
 * The attribute ``body_physx_view`` from the ``omni.isaac.lab.assets.Articulation`` and
   ``omni.isaac.lab.assets.RigidObject`` classes. These caused confusion when used with the articulation view
